--- conflicted
+++ resolved
@@ -276,11 +276,6 @@
 }
 
 module.exports = {
-<<<<<<< HEAD
-  seedDatabase
-};
-=======
   seedDatabase,
   ensureDatabaseSchema
-};
->>>>>>> 37f84e9f
+};