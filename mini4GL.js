--- conflicted
+++ resolved
@@ -24,11 +24,7 @@
   - FIND ... : fetches a single Prisma record (supports FIRST, WHERE, OF, NO-ERROR).
   - Expressions: + - * /, parentheses, comparisons (=, <>, <, <=, >, >=), logical AND/OR/NOT
   - Strings with double quotes, numbers (int/float).
-<<<<<<< HEAD
   - Builtins: UPPER(s), LOWER(s), LENGTH(s), INT(n), FLOAT(n), STRING(v[, format]), PRINT(...) alias of DISPLAY
-=======
-  - Builtins: UPPER(s), LOWER(s), LENGTH(s), INT(n), FLOAT(n), DECIMAL(x), PRINT(...) alias of DISPLAY
->>>>>>> 4d04de86
 
   Not implemented (you can extend): database buffers, TRANSACTION, temp-tables, advanced locking hints, triggers, frames.
 
@@ -1068,7 +1064,6 @@
           case 'LENGTH': return String(args[0]??'').length;
           case 'INT': return parseInt(args[0]??0,10);
           case 'FLOAT': return parseFloat(args[0]??0);
-<<<<<<< HEAD
           case 'STRING':{
             const source=args[0];
             const formatArg=args.length>=2 ? args[1] : null;
@@ -1091,9 +1086,6 @@
             if(typeof timeFormatted!=='undefined') return timeFormatted;
             return formatDisplayValue(source, formatArg);
           }
-=======
-          case 'DECIMAL': return decimalValueOf(args[0] ?? null);
->>>>>>> 4d04de86
           case 'MONTH':{
             const date=parse4GLDate(args[0]);
             return date ? date.getUTCMonth()+1 : null;
