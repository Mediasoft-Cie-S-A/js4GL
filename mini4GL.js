--- conflicted
+++ resolved
@@ -24,11 +24,7 @@
   - FIND ... : fetches a single Prisma record (supports FIRST, WHERE, OF, NO-ERROR).
   - Expressions: + - * /, parentheses, comparisons (=, <>, <, <=, >, >=), logical AND/OR/NOT
   - Strings with double quotes, numbers (int/float).
-<<<<<<< HEAD
-  - Builtins: UPPER(s), LOWER(s), LENGTH(s), INT(n), INTEGER(n), FLOAT(n), PRINT(...) alias of DISPLAY
-=======
-  - Builtins: UPPER(s), LOWER(s), LENGTH(s), INT(n), FLOAT(n), STRING(v[, format]), PRINT(...) alias of DISPLAY
->>>>>>> 9906453f
+   - Builtins: UPPER(s), LOWER(s), LENGTH(s), INT(n), INTEGER(n), FLOAT(n), STRING(v[, format]), PRINT(...) alias of DISPLAY
 
   Not implemented (you can extend): database buffers, TRANSACTION, temp-tables, advanced locking hints, triggers, frames.
 
@@ -491,7 +487,6 @@
     return isNaN(parsed.getTime()) ? null : parsed;
   }
 
-<<<<<<< HEAD
   const INT32_MIN=-2147483648;
   const INT32_MAX=2147483647;
   const JULIAN_DAY_BASE_MS=Date.UTC(-4712,0,1);
@@ -570,63 +565,6 @@
     }
 
     throw new Error('INTEGER() does not support this value type');
-=======
-  function toJulianDayNumber(date){
-    if(!(date instanceof Date) || isNaN(date.getTime())) return null;
-    const day=date.getUTCDate();
-    const month=date.getUTCMonth()+1;
-    const year=date.getUTCFullYear();
-    const a=Math.floor((14-month)/12);
-    const y=year+4800-a;
-    const m=month+12*a-3;
-    return day + Math.floor((153*m+2)/5) + 365*y + Math.floor(y/4) - Math.floor(y/100) + Math.floor(y/400) - 32045;
-  }
-
-  function decimalValueOf(value){
-    if(value==null) return null;
-    if(typeof value==='number'){
-      const num=Number(value);
-      return Number.isFinite(num) ? num : null;
-    }
-    if(typeof value==='boolean'){
-      return value ? 1 : 0;
-    }
-    if(typeof value==='bigint'){
-      const num=Number(value);
-      if(!Number.isFinite(num)){
-        throw new Error('DECIMAL() cannot represent bigint value');
-      }
-      return num;
-    }
-    if(value instanceof Date){
-      const julian=toJulianDayNumber(value);
-      return julian==null ? null : julian;
-    }
-    if(typeof value==='string'){
-      const trimmed=value.trim();
-      if(!trimmed) return 0;
-      const normalized=trimmed.replace(/,/g,'');
-      if(!/^[-+]?(?:\d+(?:\.\d*)?|\.\d+)$/.test(normalized)){
-        throw new Error(`DECIMAL() cannot convert '${value}' to a decimal`);
-      }
-      const num=Number(normalized);
-      if(!Number.isFinite(num)){
-        throw new Error(`DECIMAL() cannot convert '${value}' to a decimal`);
-      }
-      return num;
-    }
-    if(value && typeof value.valueOf==='function'){
-      const primitive=value.valueOf();
-      if(primitive!==value) return decimalValueOf(primitive);
-    }
-    if(value && typeof value.toString==='function'){
-      const stringValue=value.toString();
-      if(stringValue && stringValue!== '[object Object]'){
-        return decimalValueOf(stringValue);
-      }
-    }
-    throw new Error('DECIMAL() cannot convert provided value to a decimal');
->>>>>>> 9906453f
   }
 
   function isDateFormatSpec(spec){
